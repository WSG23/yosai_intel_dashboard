"""
Simplified callback managers
"""
import logging
from typing import Any

logger = logging.getLogger(__name__)

class AnalyticsCallbackManager:
    """Callback manager for analytics page"""
    
    def __init__(self, callback_registry, container=None):
        self.registry = callback_registry
        self.container = container
        
    def register_all(self):
        """Register analytics page callbacks"""
        try:
            from pages import register_page_callbacks
            success = register_page_callbacks('deep_analytics', None, self.container)
            if success:
                logger.info("Analytics callbacks registered")
            else:
                logger.warning("Analytics callbacks registration failed")
        except Exception as e:
            logger.error(f"Error registering analytics callbacks: {e}")

<<<<<<< HEAD
=======
# FileUploadPageCallbackManager removed - not needed anymore
>>>>>>> 2aa19bbd
<|MERGE_RESOLUTION|>--- conflicted
+++ resolved
@@ -24,8 +24,3 @@
                 logger.warning("Analytics callbacks registration failed")
         except Exception as e:
             logger.error(f"Error registering analytics callbacks: {e}")
-
-<<<<<<< HEAD
-=======
-# FileUploadPageCallbackManager removed - not needed anymore
->>>>>>> 2aa19bbd
