"""Simplified application factory for the Yōsai Intel Dashboard."""

import logging
from typing import Dict, Any
from datetime import datetime

import dash
from dash import html, dcc, Input, Output, callback
import plotly.express as px
import plotly.graph_objects as go

<<<<<<< HEAD
from core.container import get_service
from core.exceptions import YosaiBaseException
=======
from .auth import init_auth
from config.config_manager import get_config
from core.plugins.config import get_service_locator
from .component_registry import ComponentRegistry
from .layout_manager import LayoutManager
from .callback_manager import CallbackManager
from .service_registry import get_configured_container_with_yaml
from .container import Container
>>>>>>> 2302f3f8

logger = logging.getLogger(__name__)


<<<<<<< HEAD
class DashboardApp:
    """Main dashboard application."""

    def __init__(self) -> None:
        self.config = get_service("config")
        self.analytics_service = get_service("analytics_service")
        self.app = self._create_app()
        self._setup_callbacks()

    def _create_app(self) -> dash.Dash:
        app = dash.Dash(
            __name__,
            title="Yōsai Intel Dashboard",
            suppress_callback_exceptions=True,
            external_stylesheets=[
                "https://cdn.jsdelivr.net/npm/bootstrap@5.1.3/dist/css/bootstrap.min.css"
            ],
        )
        app.layout = self._create_layout()
        return app
=======
class YosaiDash(dash.Dash):
    """Enhanced Dash subclass with YAML configuration and DI container"""

    def __init__(self, *args, **kwargs):
        super().__init__(*args, **kwargs)
        self._yosai_container: Optional[Container] = None
        self._config_manager: Optional['ConfigurationManager'] = None
        self._yosai_plugin_manager: Optional[Any] = None


class DashAppFactory:
    """Factory for creating Dash applications with YAML configuration and JSON plugin"""

    @staticmethod
    def create_app(
        config_manager: Optional['ConfigurationManager'] = None,
    ) -> Optional[YosaiDash]:
        """Create and configure a Dash app with proper JSON plugin integration"""

        try:
            # Create or get configuration manager
            if config_manager is None:
                config_manager = get_config()

            # Create DI container with YAML configuration
            container = get_configured_container_with_yaml(config_manager)

            json_plugin = DashAppFactory._init_json_plugin(container)

            # Create Dash app with configuration
            # Ensure assets are served from the project-level ``assets`` folder
            project_root = Path(__file__).resolve().parents[1]
            assets_path = str(project_root / "assets")

            app = YosaiDash(
                __name__,
                external_stylesheets=DashAppFactory._get_stylesheets(config_manager),
                suppress_callback_exceptions=True,
                meta_tags=DashAppFactory._get_meta_tags(config_manager),
                assets_folder=assets_path,
                assets_url_path="/assets",
            )

            app.title = config_manager.app_config.title
            server = app.server

            # Store plugin and container references in app
            app._config_manager = config_manager
            app._yosai_container = container
            app._yosai_json_plugin = json_plugin

            # Create plugin manager and load other plugins
            try:
                from core.plugins.manager import PluginManager

                plugin_manager = PluginManager(container, config_manager)
                plugin_results = plugin_manager.load_all_plugins()
                app._yosai_plugin_manager = plugin_manager
                logger.info(f"Loaded additional plugins: {plugin_results}")
            except Exception as e:
                logger.warning(f"Plugin manager initialization failed: {e}")

            # Initialize components
            component_registry = ComponentRegistry()
            layout_manager = LayoutManager(component_registry)
            callback_manager = CallbackManager(
                app, component_registry, layout_manager, container
            )

            # Set layout
            app.layout = layout_manager.create_main_layout()

            # Register callbacks
            callback_manager.register_all_callbacks()

            # Register plugin callbacks if plugin manager is available
            if hasattr(app, "_yosai_plugin_manager"):
                try:
                    plugin_callback_results = (
                        app._yosai_plugin_manager.register_plugin_callbacks(app)
                    )
                    logger.info(
                        f"Registered plugin callbacks: {plugin_callback_results}"
                    )
                except Exception as e:
                    logger.warning(f"Plugin callback registration failed: {e}")

            # Configure Flask server
            server.config.update(
                SECRET_KEY=config_manager.security_config.secret_key,
                SESSION_COOKIE_SECURE=True,
                SESSION_COOKIE_HTTPONLY=True,
                SESSION_COOKIE_SAMESITE="Strict",
            )

            # Initialize auth and other Flask extensions
            try:
                CSRFProtect(server)
                init_auth(server)
            except Exception as e:
                logger.warning(f"Auth initialization failed: {e}")
>>>>>>> 2302f3f8

    def _create_layout(self) -> html.Div:
        return html.Div(
            [
                html.Nav(
                    [
                        html.Div(
                            [
                                html.H1("🏯 Yōsai Intel Dashboard", className="navbar-brand mb-0"),
                                html.Div(
                                    [
                                        html.Button(
                                            "Refresh",
                                            id="refresh-btn",
                                            className="btn btn-outline-light btn-sm",
                                        ),
                                        html.Span(id="last-updated", className="text-light ms-3"),
                                    ],
                                    className="d-flex align-items-center",
                                ),
                            ],
                            className="container-fluid d-flex justify-content-between align-items-center",
                        )
                    ],
                    className="navbar navbar-dark bg-primary mb-4",
                ),
                html.Div(
                    [
                        html.Div(id="status-cards", className="row mb-4"),
                        html.Div(
                            [
                                html.Div(
                                    [
                                        html.H4("Hourly Activity Pattern"),
                                        dcc.Graph(id="hourly-chart"),
                                    ],
                                    className="col-md-6",
                                ),
                                html.Div(
                                    [
                                        html.H4("Location Analysis"),
                                        dcc.Graph(id="location-chart"),
                                    ],
                                    className="col-md-6",
                                ),
                            ],
                            className="row mb-4",
                        ),
                        html.Div(
                            [html.H4("Recent Activity"), html.Div(id="recent-events")],
                            className="row",
                        ),
                    ],
                    className="container",
                ),
                dcc.Interval(id="interval-component", interval=30 * 1000, n_intervals=0),
            ]
        )

    def _setup_callbacks(self) -> None:
        @self.app.callback(
            [
                Output("status-cards", "children"),
                Output("hourly-chart", "figure"),
                Output("location-chart", "figure"),
                Output("recent-events", "children"),
                Output("last-updated", "children"),
            ],
            [Input("interval-component", "n_intervals"), Input("refresh-btn", "n_clicks")],
        )
        def update_dashboard(n_intervals, refresh_clicks):
            try:
                data = self.analytics_service.get_dashboard_data()
                status_cards = self._create_status_cards(data["summary"])
                hourly_chart = self._create_hourly_chart(data["hourly_patterns"])
                location_chart = self._create_location_chart(data["location_stats"])
                recent_events = self._create_recent_events_table(data["summary"])
                last_updated = f"Last updated: {datetime.now().strftime('%H:%M:%S')}"
                return status_cards, hourly_chart, location_chart, recent_events, last_updated
            except Exception as e:  # pragma: no cover - runtime errors
                logger.error(f"Dashboard update failed: {e}")
                error = html.Div([html.Div("⚠️ Error loading dashboard data", className="alert alert-warning")])
                empty = go.Figure()
                return error, empty, empty, error, "Error occurred"

    def _create_status_cards(self, summary: Dict[str, Any]) -> html.Div:
        total_events = summary.get("total_events", 0)
        success_rate = summary.get("success_rate", 0)
        return html.Div(
            [
                html.Div(
                    [
                        html.Div(
                            [
                                html.H5("Total Events", className="card-title"),
                                html.H2(f"{total_events:,}", className="card-text text-primary"),
                            ],
                            className="card-body",
                        )
                    ],
                    className="card col-md-3",
                ),
                html.Div(
                    [
                        html.Div(
                            [
                                html.H5("Success Rate", className="card-title"),
                                html.H2(f"{success_rate}%", className="card-text text-success"),
                            ],
                            className="card-body",
                        )
                    ],
                    className="card col-md-3",
                ),
                html.Div(
                    [
                        html.Div(
                            [
                                html.H5("System Status", className="card-title"),
                                html.H2("🟢 Online", className="card-text text-success"),
                            ],
                            className="card-body",
                        )
                    ],
                    className="card col-md-3",
                ),
                html.Div(
                    [
                        html.Div(
                            [
                                html.H5("Period", className="card-title"),
                                html.H2(f"{summary.get('period_days', 0)} days", className="card-text text-info"),
                            ],
                            className="card-body",
                        )
                    ],
                    className="card col-md-3",
                ),
            ],
            className="row",
        )

    def _create_hourly_chart(self, hourly_data: Dict[str, Any]) -> go.Figure:
        data = hourly_data.get("hourly_data", [])
        if not data:
            fig = go.Figure()
            fig.add_annotation(text="No data available", x=0.5, y=0.5, showarrow=False)
            return fig
        hours = [int(item["hour"]) for item in data]
        counts = [item["event_count"] for item in data]
        fig = px.bar(x=hours, y=counts, title="Events by Hour", labels={"x": "Hour", "y": "Event Count"})
        fig.update_layout(xaxis=dict(tickmode="linear", tick0=0, dtick=2), height=400)
        return fig

    def _create_location_chart(self, location_data: Dict[str, Any]) -> go.Figure:
        locations = location_data.get("locations", [])
        if not locations:
            fig = go.Figure()
            fig.add_annotation(text="No location data available", x=0.5, y=0.5, showarrow=False)
            return fig
        location_names = [loc["location"] for loc in locations]
        event_counts = [loc["total_events"] for loc in locations]
        fig = px.pie(values=event_counts, names=location_names, title="Events by Location")
        fig.update_layout(height=400)
        return fig

    def _create_recent_events_table(self, summary: Dict[str, Any]) -> html.Div:
        breakdown = summary.get("event_breakdown", [])
        if not breakdown:
            return html.Div("No recent events", className="text-muted")
        rows = []
        for event in breakdown[:10]:
            rows.append(
                html.Tr([
                    html.Td(event.get("event_type", "Unknown")),
                    html.Td(event.get("status", "Unknown")),
                    html.Td(f"{event.get('count', 0):,}"),
                ])
            )
        return html.Table(
            [
                html.Thead([html.Tr([html.Th("Event Type"), html.Th("Status"), html.Th("Count")])]),
                html.Tbody(rows),
            ],
            className="table table-striped",
        )

    def run(self) -> None:
        logger.info(
            "Starting Yōsai Intel Dashboard on %s:%s",
            self.config.host,
            self.config.port,
        )
        self.app.run_server(host=self.config.host, port=self.config.port, debug=self.config.debug)


def create_app() -> DashboardApp:
    """Application factory function."""
    try:
<<<<<<< HEAD
        return DashboardApp()
    except YosaiBaseException as e:  # pragma: no cover - rare errors
        logger.error(f"Application creation failed: {e.message}")
        raise
    except Exception as e:  # pragma: no cover - unexpected errors
        logger.error(f"Unexpected error during app creation: {e}")
        raise
=======
        # Load configuration
        config_manager = get_config()
        if config_path:
            config_manager.load_configuration(config_path)
        else:
            config_manager.load_configuration()

        # Initialize modular services
        service_locator = get_service_locator()
        service_locator.initialize_from_config(config_manager)
        service_locator.start_services()

        app = DashAppFactory.create_app(config_manager)

        if app is None:
            logger.error("Failed to create Dash app instance")
            return None
>>>>>>> 2302f3f8


def create_application() -> dash.Dash:
    """Compatibility wrapper returning Dash instance."""
    return create_app().app


def create_application_for_testing() -> dash.Dash:
    """Create application with extra test routes."""
    app_wrapper = create_app()
    server = app_wrapper.app.server

    @server.route("/api/ping")
    def ping():
        from flask import jsonify

        return jsonify(msg="pong")

    @server.route("/i18n/<lang>")
    def set_lang(lang: str):
        from flask import session, redirect, request

        session["lang"] = lang
        return redirect(request.referrer or "/")

    return app_wrapper.app


__all__ = ["create_app", "create_application", "create_application_for_testing", "DashboardApp"]<|MERGE_RESOLUTION|>--- conflicted
+++ resolved
@@ -9,24 +9,13 @@
 import plotly.express as px
 import plotly.graph_objects as go
 
-<<<<<<< HEAD
 from core.container import get_service
 from core.exceptions import YosaiBaseException
-=======
-from .auth import init_auth
-from config.config_manager import get_config
-from core.plugins.config import get_service_locator
-from .component_registry import ComponentRegistry
-from .layout_manager import LayoutManager
-from .callback_manager import CallbackManager
-from .service_registry import get_configured_container_with_yaml
-from .container import Container
->>>>>>> 2302f3f8
+
 
 logger = logging.getLogger(__name__)
 
 
-<<<<<<< HEAD
 class DashboardApp:
     """Main dashboard application."""
 
@@ -47,109 +36,7 @@
         )
         app.layout = self._create_layout()
         return app
-=======
-class YosaiDash(dash.Dash):
-    """Enhanced Dash subclass with YAML configuration and DI container"""
-
-    def __init__(self, *args, **kwargs):
-        super().__init__(*args, **kwargs)
-        self._yosai_container: Optional[Container] = None
-        self._config_manager: Optional['ConfigurationManager'] = None
-        self._yosai_plugin_manager: Optional[Any] = None
-
-
-class DashAppFactory:
-    """Factory for creating Dash applications with YAML configuration and JSON plugin"""
-
-    @staticmethod
-    def create_app(
-        config_manager: Optional['ConfigurationManager'] = None,
-    ) -> Optional[YosaiDash]:
-        """Create and configure a Dash app with proper JSON plugin integration"""
-
-        try:
-            # Create or get configuration manager
-            if config_manager is None:
-                config_manager = get_config()
-
-            # Create DI container with YAML configuration
-            container = get_configured_container_with_yaml(config_manager)
-
-            json_plugin = DashAppFactory._init_json_plugin(container)
-
-            # Create Dash app with configuration
-            # Ensure assets are served from the project-level ``assets`` folder
-            project_root = Path(__file__).resolve().parents[1]
-            assets_path = str(project_root / "assets")
-
-            app = YosaiDash(
-                __name__,
-                external_stylesheets=DashAppFactory._get_stylesheets(config_manager),
-                suppress_callback_exceptions=True,
-                meta_tags=DashAppFactory._get_meta_tags(config_manager),
-                assets_folder=assets_path,
-                assets_url_path="/assets",
-            )
-
-            app.title = config_manager.app_config.title
-            server = app.server
-
-            # Store plugin and container references in app
-            app._config_manager = config_manager
-            app._yosai_container = container
-            app._yosai_json_plugin = json_plugin
-
-            # Create plugin manager and load other plugins
-            try:
-                from core.plugins.manager import PluginManager
-
-                plugin_manager = PluginManager(container, config_manager)
-                plugin_results = plugin_manager.load_all_plugins()
-                app._yosai_plugin_manager = plugin_manager
-                logger.info(f"Loaded additional plugins: {plugin_results}")
-            except Exception as e:
-                logger.warning(f"Plugin manager initialization failed: {e}")
-
-            # Initialize components
-            component_registry = ComponentRegistry()
-            layout_manager = LayoutManager(component_registry)
-            callback_manager = CallbackManager(
-                app, component_registry, layout_manager, container
-            )
-
-            # Set layout
-            app.layout = layout_manager.create_main_layout()
-
-            # Register callbacks
-            callback_manager.register_all_callbacks()
-
-            # Register plugin callbacks if plugin manager is available
-            if hasattr(app, "_yosai_plugin_manager"):
-                try:
-                    plugin_callback_results = (
-                        app._yosai_plugin_manager.register_plugin_callbacks(app)
-                    )
-                    logger.info(
-                        f"Registered plugin callbacks: {plugin_callback_results}"
-                    )
-                except Exception as e:
-                    logger.warning(f"Plugin callback registration failed: {e}")
-
-            # Configure Flask server
-            server.config.update(
-                SECRET_KEY=config_manager.security_config.secret_key,
-                SESSION_COOKIE_SECURE=True,
-                SESSION_COOKIE_HTTPONLY=True,
-                SESSION_COOKIE_SAMESITE="Strict",
-            )
-
-            # Initialize auth and other Flask extensions
-            try:
-                CSRFProtect(server)
-                init_auth(server)
-            except Exception as e:
-                logger.warning(f"Auth initialization failed: {e}")
->>>>>>> 2302f3f8
+
 
     def _create_layout(self) -> html.Div:
         return html.Div(
@@ -349,7 +236,6 @@
 def create_app() -> DashboardApp:
     """Application factory function."""
     try:
-<<<<<<< HEAD
         return DashboardApp()
     except YosaiBaseException as e:  # pragma: no cover - rare errors
         logger.error(f"Application creation failed: {e.message}")
@@ -357,25 +243,7 @@
     except Exception as e:  # pragma: no cover - unexpected errors
         logger.error(f"Unexpected error during app creation: {e}")
         raise
-=======
-        # Load configuration
-        config_manager = get_config()
-        if config_path:
-            config_manager.load_configuration(config_path)
-        else:
-            config_manager.load_configuration()
-
-        # Initialize modular services
-        service_locator = get_service_locator()
-        service_locator.initialize_from_config(config_manager)
-        service_locator.start_services()
-
-        app = DashAppFactory.create_app(config_manager)
-
-        if app is None:
-            logger.error("Failed to create Dash app instance")
-            return None
->>>>>>> 2302f3f8
+
 
 
 def create_application() -> dash.Dash:
