--- conflicted
+++ resolved
@@ -126,22 +126,8 @@
                 if callable(stop_method):
                     stop_method()
 
-<<<<<<< HEAD
     def health_check(self) -> Dict[str, Any]:
-=======
-    @contextmanager
-    def test_scope(self):
-        """Temporarily isolate service registrations for testing."""
-        saved_services = dict(self._services)
-        saved_instances = dict(self._instances)
-        try:
-            yield self
-        finally:
-            self._services = saved_services
-            self._instances = saved_instances
 
-    def health_check(self) -> Dict[str, str]:
->>>>>>> b707118d
         """Simple health check for the container."""
         return {
             "status": "healthy",
