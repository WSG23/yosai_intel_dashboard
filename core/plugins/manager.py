import importlib
import pkgutil
import logging
from typing import List, Any, Dict

from core.plugins.protocols import (
    PluginProtocol,
    CallbackPluginProtocol,
    PluginStatus,
)

<<<<<<< HEAD
from core.container import Container as DIContainer
from config.yaml_config import ConfigurationManager
=======
from core.di_container import DIContainer
from config.config_manager import ConfigManager
>>>>>>> 1f87cf9c

logger = logging.getLogger(__name__)


class PluginManager:
    """Simple plugin manager that loads plugins from the 'plugins' package."""

    def __init__(
        self,
        container: DIContainer,
        config_manager: ConfigManager,
        package: str = "plugins",
    ):
        self.container = container
        self.config_manager = config_manager
        self.package = package
        self.loaded_plugins: List[Any] = []
        self.plugins: Dict[str, PluginProtocol] = {}
        self.plugin_status: Dict[str, PluginStatus] = {}

    def load_all_plugins(self) -> List[Any]:
        """Dynamically load all plugins from the configured package."""
        try:
            pkg = importlib.import_module(self.package)
        except ModuleNotFoundError:
            logger.info("Plugins package '%s' not found", self.package)
            return []

        results = []
        for loader, name, is_pkg in pkgutil.iter_modules(pkg.__path__):
            module_name = f"{self.package}.{name}"
            try:
                module = importlib.import_module(module_name)
                plugin = None
                if hasattr(module, "create_plugin"):
                    plugin = module.create_plugin()
                elif hasattr(module, "plugin"):
                    plugin = module.plugin
                elif hasattr(module, "init_plugin"):
                    plugin = module.init_plugin(self.container, self.config_manager)

                if plugin:
                    self.load_plugin(plugin)
                    results.append(plugin)
                self.loaded_plugins.append(module)
                logger.info("Loaded plugin %s", module_name)
            except Exception as exc:
                logger.error("Failed to load plugin %s: %s", module_name, exc)
        return results

    def load_plugin(self, plugin: PluginProtocol) -> bool:
        """Load a specific plugin instance"""
        try:
            config = {}
            if hasattr(plugin, "metadata"):
                name = plugin.metadata.name
            else:
                name = plugin.__class__.__name__

            success = plugin.load(self.container, config)
            if success:
                plugin.start()
                self.plugins[name] = plugin
                self.plugin_status[name] = PluginStatus.STARTED
                logger.info("Loaded plugin %s", name)
                return True
            self.plugin_status[name] = PluginStatus.FAILED
            return False
        except Exception as exc:
            logger.error(
                "Failed to load plugin %s: %s", getattr(plugin, "metadata", plugin), exc
            )
            return False

    def register_plugin_callbacks(self, app: Any) -> List[Any]:
        """Register callbacks for all loaded plugins"""
        results = []
        for plugin in self.plugins.values():
            if isinstance(plugin, CallbackPluginProtocol) or hasattr(
                plugin, "register_callbacks"
            ):
                try:
                    result = plugin.register_callbacks(app, self.container)
                    results.append(result)
                except Exception as exc:
                    logger.error("Failed to register callbacks for %s: %s", plugin, exc)
                    results.append(False)
        return results

    def get_plugin_health(self) -> Dict[str, Any]:
        """Return health status for all loaded plugins"""
        health = {}
        for name, plugin in self.plugins.items():
            try:
                plugin_health = plugin.health_check()
            except Exception as exc:
                plugin_health = {"healthy": False, "error": str(exc)}
            health[name] = {
                "health": plugin_health,
                "status": self.plugin_status.get(name),
            }
        return health<|MERGE_RESOLUTION|>--- conflicted
+++ resolved
@@ -9,13 +9,9 @@
     PluginStatus,
 )
 
-<<<<<<< HEAD
 from core.container import Container as DIContainer
 from config.yaml_config import ConfigurationManager
-=======
-from core.di_container import DIContainer
-from config.config_manager import ConfigManager
->>>>>>> 1f87cf9c
+
 
 logger = logging.getLogger(__name__)
 
