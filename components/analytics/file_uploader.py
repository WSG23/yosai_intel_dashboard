--- conflicted
+++ resolved
@@ -352,10 +352,7 @@
                 'data': df.to_dict('records')
             }
 
-<<<<<<< HEAD
-=======
-            # Also store in AI plugin for persistence
->>>>>>> 79c94c6c
+
             if AI_AVAILABLE and session_id:
                 try:
                     persistent_data = {
@@ -372,10 +369,7 @@
                 except Exception as e:
                     logger.error(f"Failed to persist data: {e}")
 
-<<<<<<< HEAD
-=======
-            # Clean up temp file
->>>>>>> 79c94c6c
+
             if temp_file_path and os.path.exists(temp_file_path):
                 try:
                     os.remove(temp_file_path)
