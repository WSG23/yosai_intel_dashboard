"""
Dual Upload Box Component with Tailwind styling and working callbacks
"""

from dash import html, dcc
from dash._callback import callback
from dash.dependencies import Input, Output, State
from dash._callback_context import callback_context
from dash.dash import no_update
from dash.exceptions import PreventUpdate
import dash_bootstrap_components as dbc
from .column_data_presenter import create_column_data_presenter
import base64
import io
import pandas as pd
import uuid
import logging
import re
from typing import Dict, List, Optional, Any, Tuple
import json
from datetime import datetime
import tempfile
import os

USER_MAPPING_FILE = os.path.join("data", "user_mappings.json")
SESSION_FILE = os.path.join("data", "verified_session.json")

logger = logging.getLogger(__name__)

# Initialize presenter
column_presenter = create_column_data_presenter(max_preview_rows=15)


class AIColumnMapper:
    """AI-powered column type detection"""

    FIELD_PATTERNS = {
        'timestamp': {
            'exact': ['timestamp', 'datetime', 'time', 'date'],
            'contains': ['time', 'date', 'when', 'occurred', 'created', 'logged', 'recorded'],
        },
        'device_name': {
            'exact': ['device', 'door', 'reader', 'location', 'terminal', 'gate'],
            'contains': ['device', 'door', 'location', 'area', 'reader', 'panel', 'terminal',
                        'gate', 'entrance', 'exit', 'access_point', 'checkpoint', 'zone'],
        },
        'user_id': {
            'exact': ['user', 'person', 'employee', 'badge', 'card', 'id'],
            'contains': ['user', 'person', 'employee', 'badge', 'card', 'id', 'worker',
                        'staff', 'visitor', 'holder', 'individual'],
        },
        'event_type': {
            'exact': ['event', 'action', 'type', 'result', 'status', 'access'],
            'contains': ['event', 'action', 'type', 'result', 'status', 'access',
                        'entry', 'exit', 'granted', 'denied', 'outcome'],
        }
    }

    def __init__(self, min_confidence: float = 0.3):
        self.min_confidence = min_confidence
        self.user_mappings: Dict[str, str] = {}
        self._load_user_mappings()

    def _load_user_mappings(self) -> None:
        """Load user confirmed mappings from disk"""
        if os.path.exists(USER_MAPPING_FILE):
            try:
                with open(USER_MAPPING_FILE, "r", encoding="utf-8") as f:
                    self.user_mappings = json.load(f)
            except Exception:
                self.user_mappings = {}

    def _save_user_mappings(self) -> None:
        """Persist user mappings to disk"""
        try:
            os.makedirs(os.path.dirname(USER_MAPPING_FILE), exist_ok=True)
            with open(USER_MAPPING_FILE, "w", encoding="utf-8") as f:
                json.dump(self.user_mappings, f, indent=2, ensure_ascii=False)
        except Exception as e:
            logger.error(f"Failed to save user mappings: {e}")

    def learn_user_mapping(self, mapping: Dict[str, str]) -> None:
        """Update mapping knowledge from user input"""
        for field, column in mapping.items():
            self.user_mappings[column.lower()] = field
        self._save_user_mappings()

    def analyze_columns(self, column_names: List[str]) -> Dict[str, Any]:
        """Analyze column names and return AI suggestions"""
        suggestions = {}
        confidence_scores = {}

        for column in column_names:
            column_key = column.lower().strip()
            if column_key in self.user_mappings:
                field_type = self.user_mappings[column_key]
                suggestions[field_type] = column
                confidence_scores[column] = 1.0
                continue

            match = self._find_best_match(column)
            if match and match['confidence'] >= self.min_confidence:
                suggestions[match['field_type']] = column
                confidence_scores[column] = match['confidence']

        final_suggestions = self._resolve_conflicts(suggestions, confidence_scores, column_names)

        return {
            'suggestions': final_suggestions,
            'confidence': confidence_scores
        }

    def _find_best_match(self, column_name: str) -> Optional[Dict]:
        """Find the best field type match for a column name"""
        column_lower = column_name.lower().strip()
        best_match = None
        best_confidence = 0.0

        for field_type, patterns in self.FIELD_PATTERNS.items():
            match = self._match_patterns(column_lower, patterns, field_type)
            if match and match['confidence'] > best_confidence:
                best_match = match
                best_confidence = match['confidence']

        return best_match

    def _match_patterns(self, column_lower: str, patterns: Dict, field_type: str) -> Optional[Dict]:
        """Check if column matches field type patterns"""

        # 1. Exact matches (highest confidence)
        if column_lower in patterns['exact']:
            return {'field_type': field_type, 'confidence': 1.0, 'pattern': column_lower}

        # 2. Contains patterns (medium-high confidence)
        for pattern in patterns['contains']:
            if pattern in column_lower:
                confidence = min(0.9, len(pattern) / len(column_lower) + 0.4)
                return {'field_type': field_type, 'confidence': confidence, 'pattern': pattern}

        return None

    def _resolve_conflicts(self, suggestions: Dict[str, str],
                           confidence_scores: Dict[str, float],
                           all_columns: List[str]) -> Dict[str, str]:
        """Resolve conflicts where multiple field types map to same column"""
        final_suggestions = {}
        used_columns = set()

        # Sort by confidence and assign
        field_confidence_pairs = []
        for field_type, column in suggestions.items():
            confidence = confidence_scores.get(column, 0.0)
            field_confidence_pairs.append((field_type, column, confidence))

        field_confidence_pairs.sort(key=lambda x: x[2], reverse=True)

        for field_type, column, confidence in field_confidence_pairs:
            if column not in used_columns:
                final_suggestions[field_type] = column
                used_columns.add(column)

        return final_suggestions


class FileUploadController:
    """Handles file upload workflow coordination"""

    def __init__(self):
        self.ai_mapper = AIColumnMapper(min_confidence=0.3)

    def process_upload(self, upload_contents: str, upload_filename: str) -> Dict[str, Any]:
        """Main entry point for file upload processing"""
        try:
            # Parse and validate file
            df = self._parse_file(upload_contents, upload_filename)
            if df is None or df.empty:
                return self._error_response("File is empty or corrupted")

            # Run AI column analysis
            columns = list(df.columns)
            ai_result = self.ai_mapper.analyze_columns(columns)

            # Prepare response data
            session_id = str(uuid.uuid4())

            return {
                'success': True,
                'session_id': session_id,
                'filename': upload_filename,
                'data': df.to_dict('records'),
                'columns': columns,
                'ai_suggestions': ai_result['suggestions'],
                'confidence_scores': ai_result['confidence'],
                'record_count': len(df),
                'column_count': len(columns),
                'show_modal': True
            }

        except Exception as e:
            logger.error(f"Upload processing failed: {e}")
            return self._error_response(f"Upload failed: {str(e)}")

    def _parse_file(self, upload_contents: str, filename: str) -> Optional[pd.DataFrame]:
        """Parse uploaded file content into DataFrame"""
        try:
            # Handle list input (multiple files)
            if isinstance(upload_contents, list):
                upload_contents = upload_contents[0]
            if isinstance(filename, list):
                filename = filename[0]

            # Decode base64 content
            content_type, content_string = upload_contents.split(',')
            decoded = base64.b64decode(content_string)

            # Normalize file extension handling
            filename_lower = filename.lower()

            # Parse based on file extension
            if filename_lower.endswith('.csv'):
                return self._parse_csv(decoded)
            elif filename_lower.endswith(('.xlsx', '.xls')):
                return self._parse_excel(decoded)
            elif filename_lower.endswith('.json'):
                return self._parse_json(decoded)
            else:
                raise ValueError(f"Unsupported file type: {filename}")

        except Exception as e:
            logger.error(f"File parsing failed for {filename}: {e}")
            return None

    def _parse_csv(self, content: bytes) -> pd.DataFrame:
        """Parse CSV with encoding detection"""
        for encoding in ['utf-8', 'latin1', 'cp1252']:
            try:
                text = content.decode(encoding)
                return pd.read_csv(io.StringIO(text))
            except UnicodeDecodeError:
                continue
        raise ValueError("Could not decode CSV with any standard encoding")

    def _parse_excel(self, content: bytes) -> pd.DataFrame:
        """Parse Excel file"""
        return pd.read_excel(io.BytesIO(content))

    def _parse_json(self, content: bytes) -> pd.DataFrame:
        """Parse JSON file"""
        import json
        text = content.decode('utf-8')
        json_data = json.loads(text)
        if isinstance(json_data, list):
            return pd.DataFrame(json_data)
        else:
            return pd.json_normalize(json_data)

    def verify_column_mapping(self, mapping: Dict[str, str], session_data: Dict) -> Dict[str, Any]:
        """Verify user's column mapping choices"""
        try:
            required_fields = ['timestamp', 'device_name', 'user_id', 'event_type']
            missing_fields = [f for f in required_fields if f not in mapping.values()]

            if missing_fields:
                return {
                    'success': False,
                    'error': f"Missing required mappings: {missing_fields}",
                    'next_step': 'fix_mapping'
                }

            session_data['confirmed_mapping'] = mapping
            session_data['mapping_verified'] = True
            session_data['verified_at'] = datetime.now().isoformat()

            # learn from user mapping and persist
            self.ai_mapper.learn_user_mapping(mapping)
            try:
                os.makedirs(os.path.dirname(SESSION_FILE), exist_ok=True)
                with open(SESSION_FILE, "w", encoding="utf-8") as f:
                    json.dump(session_data, f, indent=2, ensure_ascii=False)
            except Exception as e:
                logger.error(f"Failed to save session data: {e}")

            return {
                'success': True,
                'message': 'Column mapping verified successfully',
                'next_step': 'device_mapping',
                'session_data': session_data
            }

        except Exception as e:
            logger.error(f"Mapping verification failed: {e}")
            return self._error_response(f"Verification failed: {str(e)}")

    def _error_response(self, message: str) -> Dict[str, Any]:
        """Return standardized error response"""
        return {'success': False, 'error': message}


class DeviceMapper:
    """AI-powered device location mapping"""

    LOCATION_PATTERNS = {
        'floor': {
            'patterns': [r'f(\d+)', r'floor[\s_-]*(\d+)', r'level[\s_-]*(\d+)', r'(\d+)f', r'(\d+)floor'],
            'keywords': ['floor', 'level', 'f1', 'f2', 'f3', 'f4', 'f5']
        },
        'area': {
            'entrance': ['entrance', 'entry', 'main', 'lobby', 'front', 'reception'],
            'office': ['office', 'desk', 'workspace', 'cubicle', 'room'],
            'server': ['server', 'data', 'it', 'network', 'computer'],
            'lab': ['lab', 'laboratory', 'test', 'research'],
            'storage': ['storage', 'warehouse', 'inventory', 'closet'],
            'security': ['security', 'guard', 'monitoring', 'control'],
            'emergency': ['emergency', 'exit', 'fire', 'stair', 'escape'],
            'bathroom': ['bathroom', 'restroom', 'wc', 'toilet'],
            'kitchen': ['kitchen', 'cafeteria', 'break', 'lunch'],
            'meeting': ['meeting', 'conference', 'boardroom', 'presentation']
        }
    }

    def __init__(self, default_floor: int = 1):
        self.default_floor = default_floor

    def analyze_devices(self, data: List[Dict], device_column: str) -> Dict[str, Any]:
        """Analyze devices and suggest floor/area mappings"""
        try:
            # Extract unique devices
            devices = list(set([
                str(row.get(device_column, "")).strip()
                for row in data
                if row.get(device_column)
            ]))

            devices = [d for d in devices if d and d != ""]

            # Generate mappings for each device
            device_mappings = []
            for device_id in devices:
                mapping = self._analyze_single_device(device_id)
                device_mappings.append(mapping)

            # Calculate summary statistics
            floor_distribution = {}
            area_distribution = {}

            for mapping in device_mappings:
                floor = mapping['suggested_floor']
                area = mapping['suggested_area']

                floor_distribution[floor] = floor_distribution.get(floor, 0) + 1
                area_distribution[area] = area_distribution.get(area, 0) + 1

            return {
                'success': True,
                'device_mappings': device_mappings,
                'device_count': len(devices),
                'floor_distribution': floor_distribution,
                'area_distribution': area_distribution,
                'estimated_floors': len(floor_distribution),
            }

        except Exception as e:
            logger.error(f"Device analysis failed: {e}")
            return {
                'success': False,
                'error': str(e)
            }

    def _analyze_single_device(self, device_id: str) -> Dict[str, Any]:
        """Analyze a single device for location mapping"""
        device_lower = device_id.lower().strip()

        # Extract floor number
        floor, floor_confidence, floor_pattern = self._extract_floor(device_lower)

        # Extract area type
        area, area_confidence, area_pattern = self._extract_area(device_lower)

        # Calculate overall confidence
        overall_confidence = (floor_confidence + area_confidence) / 2

        return {
            'device_id': device_id,
            'suggested_floor': floor,
            'suggested_area': area,
            'confidence': overall_confidence,
            'pattern_matched': f"floor: {floor_pattern}, area: {area_pattern}"
        }

    def _extract_floor(self, device_text: str) -> Tuple[int, float, str]:
        """Extract floor number from device name"""
        import re

        # Try regex patterns for floor numbers
        for pattern in self.LOCATION_PATTERNS['floor']['patterns']:
            match = re.search(pattern, device_text)
            if match:
                try:
                    floor_num = int(match.group(1))
                    return floor_num, 0.9, f"regex: {pattern}"
                except (ValueError, IndexError):
                    continue

        # Try keyword matching
        for keyword in self.LOCATION_PATTERNS['floor']['keywords']:
            if keyword in device_text:
                # Try to extract number near keyword
                floor_num = self._extract_number_near_keyword(device_text, keyword)
                if floor_num:
                    return floor_num, 0.7, f"keyword: {keyword}"

        # Default floor
        return self.default_floor, 0.3, "default"

    def _extract_area(self, device_text: str) -> Tuple[str, float, str]:
        """Extract area type from device name"""

        best_area = "general"
        best_confidence = 0.2
        best_pattern = "default"

        for area_type, keywords in self.LOCATION_PATTERNS['area'].items():
            for keyword in keywords:
                if keyword in device_text:
                    # Calculate confidence based on keyword specificity
                    confidence = min(0.9, len(keyword) / len(device_text) + 0.5)

                    if confidence > best_confidence:
                        best_area = area_type
                        best_confidence = confidence
                        best_pattern = f"keyword: {keyword}"

        return best_area, best_confidence, best_pattern

    def _extract_number_near_keyword(self, text: str, keyword: str) -> Optional[int]:
        """Extract number near a specific keyword"""
        import re

        # Find keyword position
        keyword_pos = text.find(keyword)
        if keyword_pos == -1:
            return None

        # Look for numbers before and after keyword
        search_range = 10  # characters to search around keyword
        start_pos = max(0, keyword_pos - search_range)
        end_pos = min(len(text), keyword_pos + len(keyword) + search_range)

        search_text = text[start_pos:end_pos]

        # Find numbers in search range
        numbers = re.findall(r'\d+', search_text)

        for num_str in numbers:
            try:
                num = int(num_str)
                if 1 <= num <= 50:  # Reasonable floor range
                    return num
            except ValueError:
                continue

        return None


# INITIALIZE THE CONTROLLER
upload_controller = FileUploadController()


def create_dual_file_uploader(upload_id="upload-data"):
    """Create a working dual file uploader component"""
    try:
        return html.Div(
            [
                # Upload header
                html.Div(
                    [
                        html.H2("📁 Upload Your Data", className="text-2xl font-bold mb-2"),
                        html.P(
                            "Choose your access control data file to begin analysis", className="text-gray-600 mb-6"
                        ),
                    ]
                ),
                # Main upload area - simplified and working
                html.Div(
                    [
                        dcc.Upload(
                            id=upload_id,
                            children=html.Div(
                                [
                                    html.Div(
                                        [
                                            html.I(className="fas fa-cloud-upload-alt text-4xl text-blue-500 mb-4"),
                                            html.H3(
                                                "Drop files here or click to browse",
                                                className="text-lg font-semibold text-gray-700 mb-2",
                                            ),
                                            html.P("CSV, JSON, Excel files supported", className="text-gray-500 mb-4"),
                                            html.Div(
                                                [
                                                    html.Span(
                                                        "✅ CSV files (.csv)", className="block text-sm text-gray-600"
                                                    ),
                                                    html.Span(
                                                        "✅ JSON files (.json)", className="block text-sm text-gray-600"
                                                    ),
                                                    html.Span(
                                                        "✅ Excel files (.xlsx, .xls)",
                                                        className="block text-sm text-gray-600",
                                                    ),
                                                ]
                                            ),
                                        ],
                                        className="text-center",
                                    )
                                ],
                                className="border-2 border-dashed border-blue-300 rounded-lg p-8 bg-blue-50 hover:bg-blue-100 transition-colors cursor-pointer",
                            ),
                            multiple=False,
                            accept=".csv,.json,.xlsx,.xls",
                            className="w-full",
                        )
                    ],
                    className="mb-6",
                ),
                # Database upload option (inactive)
                html.Div(
                    [
                        html.Div(
                            [
                                html.I(className="fas fa-database text-2xl text-gray-400 mb-2"),
                                html.H4("Database Connection", className="text-md font-medium text-gray-500 mb-1"),
                                html.P("Coming soon - Direct database connections", className="text-sm text-gray-400"),
                            ],
                            className="text-center p-4 border border-gray-200 rounded-lg bg-gray-50",
                        )
                    ],
                    className="mb-4",
                ),
                html.Div(id="upload-status-message"),
                html.Div(id="modal-file-info"),
                dcc.Store(id="uploaded-file-store"),
                dcc.Store(id="processed-data-store"),
                html.Div(id="proceed-to-device-mapping", style={"display": "none"}),
                render_column_mapping_panel(
                    header_options=[],
                    file_name="",
                    ai_suggestions={},
                    floor_estimate={"total_floors": 1, "confidence": 0},
                ),
            ],
            className="max-w-2xl mx-auto",
        )

    except Exception as e:
        logger.error(f"Error creating file uploader: {e}")
        return html.Div(
            [html.H3("Upload Error", className="text-red-600"), html.P(f"Error: {str(e)}", className="text-red-500")]
        )


def render_column_mapping_panel(
    header_options, file_name="access_control_data.csv", ai_suggestions=None, floor_estimate=None, user_id="default"
):
    """Enhanced column mapping UI panel with AI suggestions and verification."""

    if ai_suggestions is None:
        ai_suggestions = {}
    if floor_estimate is None:
        floor_estimate = {"total_floors": 1, "confidence": 0}

    def create_field_dropdown(label, field_id, suggested_value=None, required=False):
        return html.Div(
            className="form-field",
            children=[
                html.Label(
                    label + (" *" if required else ""),
                    className="form-label" + (" form-label--required" if required else ""),
                ),
                html.Small(
                    f"AI Suggestion: {suggested_value}" if suggested_value else "No AI suggestion",
                    className="form-help-text",
                ),
                dcc.Dropdown(
                    id=field_id,
                    options=[{"label": col, "value": col} for col in header_options],
                    value=suggested_value,
                    placeholder="Select a column...",
                    className="form-select",
                ),
            ],
        )

    return html.Div(
        id="column-mapping-modal",
        className="modal-overlay",
        style={"display": "none"},
        children=[
            html.Div(
                className="modal modal--xl",
                children=[
                    html.Div(
                        className="modal__header",
                        children=[
                            html.H2("Verify AI Column Mapping", className="modal__title"),
                            html.P(f"File: {file_name}", className="modal__subtitle"),
                            html.Button("\xd7", id="close-mapping-modal", className="modal__close"),
                        ],
                    ),
                    html.Div(
                        className="modal__body",
                        children=[
                            # Instructions
                            html.Div(
                                className="form-instructions",
                                children=[
                                    html.P(
                                        "🤖 AI has analyzed your file and suggested column mappings below. Please verify and adjust as needed.",
                                        className="form-instructions-text",
                                    ),
                                    html.P(
                                        f"📊 Detected {len(header_options)} columns in your file",
                                        className="form-instructions-subtext",
                                    ),
                                ],
                            ),
                            html.Hr(className="form-separator"),
                            # Column Mapping Fields
                            html.Div(
                                className="form-grid",
                                children=[
                                    create_field_dropdown(
                                        "Timestamp Column",
                                        "timestamp-dropdown",
                                        ai_suggestions.get("timestamp"),
                                        required=True,
                                    ),
                                    create_field_dropdown(
                                        "Device/Door Column",
                                        "device-dropdown",
                                        ai_suggestions.get("device_name"),
                                    ),
                                    create_field_dropdown(
                                        "User ID Column", "user-dropdown", ai_suggestions.get("user_id")
                                    ),
                                    create_field_dropdown(
                                        "Event Type Column", "event-dropdown", ai_suggestions.get("event_type")
                                    ),
                                ],
                            ),
                            html.Hr(className="form-separator"),
                            # Floor Estimate
                            html.Div(
                                className="form-row",
                                children=[
                                    html.Div(
                                        className="form-field",
                                        children=[
                                            html.Label("Number of Floors", className="form-label"),
                                            dcc.Input(
                                                id="floor-estimate-input",
                                                type="number",
                                                value=floor_estimate.get("total_floors", 1),
                                                min=1,
                                                max=100,
                                                className="form-input",
                                            ),
                                            html.Small(
                                                f"AI Confidence: {floor_estimate.get('confidence', 0) * 100:.0f}%",
                                                className="form-help-text",
                                            ),
                                        ],
                                    )
                                ],
                            ),
                            # Hidden storage for user ID
                            html.Div(id="user-id-storage", children=user_id, style={"display": "none"}),
                        ],
                    ),
                    html.Div(
                        className="modal__footer",
                        children=[
                            html.Button("Cancel", id="cancel-mapping", className="btn btn-secondary"),
                            html.Button("\u2705 Verify & Learn", id="verify-mapping", className="btn btn-primary"),
                        ],
                    ),
                ],
            )
        ],
    )


def _handle_modal_close():
    """Handle modal close action"""
    return [
        {"display": "none"}, "", "", [], [], [], [],
        None, None, None, None, {}, {}, {"display": "none"}
    ]


@callback(
    [
        Output("column-mapping-modal", "style"),
        Output("upload-status-message", "children"),
        Output("modal-file-info", "children"),
        Output("timestamp-dropdown", "options"),
        Output("device-dropdown", "options"),
        Output("user-dropdown", "options"),
        Output("event-dropdown", "options"),
        Output("timestamp-dropdown", "value"),
        Output("device-dropdown", "value"),
        Output("user-dropdown", "value"),
        Output("event-dropdown", "value"),
        Output("uploaded-file-store", "data"),
        Output("processed-data-store", "data"),
        Output("proceed-to-device-mapping", "style"),
    ],
    [
        Input("upload-data", "filename"),
        Input("verify-mapping", "n_clicks"),
        Input("close-mapping-modal", "n_clicks"),
    ],
    [
        State("upload-data", "contents"),
        State("timestamp-dropdown", "value"),
        State("device-dropdown", "value"),
        State("user-dropdown", "value"),
        State("event-dropdown", "value"),
        State("uploaded-file-store", "data"),
        State("processed-data-store", "data"),
    ],
    prevent_initial_call=True
)
def handle_upload_workflow(upload_filename, verify_clicks, close_clicks,
                          upload_contents, timestamp_col, device_col, user_col, event_col,
                          file_store, processed_store):
    """Simplified callback handling upload workflow"""

    ctx = callback_context
    if not ctx.triggered:
        raise PreventUpdate

    trigger_id = ctx.triggered[0]["prop_id"].split(".")[0]

    default_return = [
        {"display": "none"},
        "",
        "",
        [],
        [], [], [],
        None, None, None, None,
        {},
        {},
        {"display": "none"},
    ]

    try:
        if trigger_id == "upload-data" and upload_contents:
            return _handle_file_upload(upload_contents, upload_filename)
        elif trigger_id == "verify-mapping" and verify_clicks:
            return _handle_mapping_verification(
                timestamp_col, device_col, user_col, event_col,
                file_store, processed_store
            )
        elif trigger_id == "close-mapping-modal":
            return _handle_modal_close()
        else:
            return default_return
    except Exception as e:
        logger.error(f"Callback error: {e}")
        error_msg = html.Div(f"❌ Error: {str(e)}", className="text-red-600")
        return [{"display": "none"}] + [error_msg] + default_return[2:]


@callback(
    [
        Output("timestamp-confidence", "children"),
        Output("device-confidence", "children"),
        Output("user-confidence", "children"),
        Output("event-confidence", "children"),
        Output("column-preview-list", "children"),
    ],
    [
        Input("uploaded-file-store", "data"),
        Input("processed-data-store", "data"),
    ],
    prevent_initial_call=True
)
def update_column_mapping_ui(file_store, processed_store):
    """Update column mapping UI with confidence indicators and preview"""

    if not processed_store or not file_store:
        return [html.Div()] * 5

    confidence_scores = processed_store.get('confidence_scores', {})
    columns = processed_store.get('columns', [])

    def create_confidence_indicator(field_name):
        """Create confidence indicator for each field"""
        score = confidence_scores.get(field_name, 0)
        if score > 0.8:
            return html.Div([
                html.I(className="fas fa-check-circle text-green-500"),
                html.Span(f"{score:.0%}", className="text-xs text-green-600 ml-1")
            ], className="flex items-center")
        elif score > 0.5:
            return html.Div([
                html.I(className="fas fa-exclamation-triangle text-yellow-500"),
                html.Span(f"{score:.0%}", className="text-xs text-yellow-600 ml-1")
            ], className="flex items-center")
        else:
            return html.Div([
                html.I(className="fas fa-question-circle text-gray-400"),
                html.Span("Low", className="text-xs text-gray-500 ml-1")
            ], className="flex items-center")

    column_preview = html.Div([
        html.Div([
            html.Span(f"• {col}", className="text-sm text-gray-600")
        ], className="py-1") for col in columns[:10]
    ] + ([html.Div(f"... and {len(columns)-10} more", className="text-xs text-gray-400 pt-2")] if len(columns) > 10 else []))

    return [
        create_confidence_indicator('timestamp'),
        create_confidence_indicator('device_name'),
        create_confidence_indicator('user_id'),
        create_confidence_indicator('event_type'),
        column_preview
    ]


def _handle_file_upload(upload_contents, upload_filename):
    """Handle file upload processing with enhanced UI feedback"""

    result = upload_controller.process_upload(upload_contents, upload_filename)

    if not result['success']:
        error_msg = html.Div(result['error'], className="text-red-600")
        return [
            {"display": "none"}, error_msg, "", [], [], [], [],
            None, None, None, None, {}, {}, {"display": "none"}
        ]

    columns = result['columns']
    column_options = [{"label": col, "value": col} for col in columns]
    suggestions = result['ai_suggestions']
    confidence_scores = result.get('confidence_scores', {})

    # ENHANCED SUCCESS MESSAGE WITH COLUMN PREVIEW
    success_msg = html.Div([
        html.P(f"✅ File '{result['filename']}' uploaded successfully!",
               className="text-green-600 font-medium"),
        html.P(f"📊 Found {result['record_count']} records with {result['column_count']} columns",
               className="text-gray-600"),
        html.P("🤖 AI analysis complete. Verify column mapping below.",
               className="text-blue-600"),
    ])

    file_info = f"File: {result['filename']} ({result['record_count']} records, {result['column_count']} columns)"

    return [
        {"display": "flex"},  # Show modal
        success_msg,
        file_info,
        column_options,  # All dropdowns get same options
        column_options,
        column_options,
        column_options,
        suggestions.get('timestamp'),    # AI pre-selections
        suggestions.get('device_name'),
        suggestions.get('user_id'),
        suggestions.get('event_type'),
        {
            'session_id': result['session_id'],
            'filename': result['filename'],
            'confidence_scores': confidence_scores  # ADD confidence scores
        },
        {
            'data': result['data'],
            'columns': result['columns'],
            'ai_suggestions': result['ai_suggestions'],
            'confidence_scores': result['confidence_scores']
        },
        {"display": "none"},
    ]


def _handle_mapping_verification(timestamp_col, device_col, user_col, event_col,
                                file_store, processed_store):
    """
    REPLACEMENT FUNCTION for _handle_mapping_verification
    Enhanced version with column data presentation
    """

    # Build mapping dictionary
    mapping = {}
    if timestamp_col:
        mapping['timestamp'] = timestamp_col
    if device_col:
        mapping['device_name'] = device_col
    if user_col:
        mapping['user_id'] = user_col
    if event_col:
        mapping['event_type'] = event_col

    # Verify mapping using existing controller
    verification_result = upload_controller.verify_column_mapping(mapping, processed_store)
<<<<<<< HEAD
=======
    if verification_result.get('success'):
        ai_mapping = {}
        if processed_store:
            ai_mapping = processed_store.get('ai_suggestions', {})
        logger.info(f"AI column mapping suggestions: {ai_mapping}")
        logger.info(f"Confirmed column mapping: {mapping}")
        ai_mapping_msg = html.Pre(
            json.dumps(ai_mapping, indent=2),
            className="text-xs bg-gray-100 p-2 rounded mt-2"
        )
    else:
        ai_mapping_msg = html.Div()
>>>>>>> ec405351

    if not verification_result['success']:
        error_msg = html.Div(verification_result['error'], className="text-red-600")
        return [
            {"display": "flex"},
            error_msg,
        ] + [no_update] * 11

<<<<<<< HEAD
    # SUCCESS: Generate column data presentation
    try:
        # Extract data for presentation
        data = processed_store.get('data', [])
        filename = file_store.get('filename', 'uploaded_file.csv')

        # Create the complete presentation
        presentation_component = column_presenter.generate_complete_presentation(
            data=data,
            mapping=mapping,
            filename=filename
        )
=======
    success_msg = html.Div([
        html.P("✅ Column mapping verified successfully!", className="text-green-600"),
        html.P("Ready to proceed to device mapping.", className="text-blue-600"),
        ai_mapping_msg,
    ])
>>>>>>> ec405351

        # Success message with enhanced info
        success_msg = html.Div([
            html.P("✅ Column mapping verified successfully!", className="text-green-600 font-medium"),
            html.P(f"📊 Mapped {len(mapping)} columns from {filename}", className="text-gray-600"),
            html.Hr(className="my-4"),
            presentation_component
        ])

        return [
            {"display": "flex"},
            success_msg,
            "",  # Clear file info
            [], [], [], [],  # Clear dropdown options
            None, None, None, None,  # Clear dropdown values
            file_store,
            processed_store,
            {"display": "none"},  # Keep modal open to show presentation
        ]

    except Exception as e:
        logger.error(f"Error creating column presentation: {e}")
        fallback_msg = html.Div([
            html.P("✅ Column mapping verified successfully!", className="text-green-600"),
            html.P("Ready to proceed to device mapping.", className="text-gray-600"),
            html.P(f"⚠️ Could not load data preview: {str(e)}", className="text-yellow-600 text-sm")
        ])

        return [
            {"display": "flex"},
            fallback_msg,
        ] + [no_update] * 11


def enhanced_pattern_matching(headers):
    """Enhanced fallback pattern matching for column detection - now uses AI mapper"""
    mapper = AIColumnMapper()
    result = mapper.analyze_columns(headers)

    ai_suggestions = result['suggestions']
    confidence_scores = result['confidence']

    return ai_suggestions, confidence_scores


def fallback_floor_estimation(data):
    """Fallback floor estimation using simple heuristics"""
    floor_indicators = set()
    for record in data[:100]:
        for value in record.values():
            if value:
                text = str(value).lower()
                import re

                patterns = [r"\b(\d+)f\b", r"\bfloor\s*(\d+)", r"\bf(\d+)", r"\b(\d+)fl\b"]
                for pattern in patterns:
                    matches = re.findall(pattern, text)
                    for match in matches:
                        try:
                            floor_num = int(match)
                            if 1 <= floor_num <= 50:
                                floor_indicators.add(floor_num)
                        except ValueError:
                            continue

    if floor_indicators:
        max_floor = max(floor_indicators)
        confidence = f"{min(90, len(floor_indicators) * 20)}%"
        return max_floor, confidence

    return 1, "0%"


# New callback to prepare AI door mapping data when modal is opened
@callback(
    Output("door-mapping-modal-data-trigger", "data"),
    [Input("door-mapping-modal-trigger", "n_clicks"), Input("skip-door-mapping", "n_clicks")],
    [State("processed-data-store", "data"), State("device-dropdown", "value")],
    prevent_initial_call=True,
)
def handle_door_mapping(open_clicks, skip_clicks, processed_data, device_col):
    """Handle door mapping modal with AI pre-processing"""
    ctx = callback_context
    if not ctx.triggered:
        return no_update

    trigger_id = ctx.triggered[0]["prop_id"].split(".")[0]

    if trigger_id == "skip-door-mapping":
        logger.info("Door mapping skipped by user")
        return no_update

    if trigger_id == "door-mapping-modal-trigger" and open_clicks:
        try:
            if not processed_data or "data" not in processed_data:
                return no_update

            # Extract CSV data
            csv_data = processed_data["data"]
            if not csv_data:
                return no_update

            # Get device column
            available_columns = list(csv_data[0].keys())
            device_column = device_col

            if not device_column or device_column not in available_columns:
                # Fallback detection
                for col in available_columns:
                    if any(word in col.lower() for word in ["device", "door", "id"]):
                        device_column = col
                        break
                else:
                    device_column = available_columns[0]

            # Extract unique devices
            devices = list(set([str(row.get(device_column, "")).strip() for row in csv_data if row.get(device_column)]))
            devices = [d for d in devices if d and d != ""]

            # Generate AI mappings for each device
            ai_mapped_devices = []
            for device_id in devices:
                ai_attributes = generate_ai_door_attributes(device_id)
                ai_mapped_devices.append({"device_id": device_id, **ai_attributes})

            logger.info(f"AI processed {len(ai_mapped_devices)} devices for door mapping")

            return {"devices": ai_mapped_devices, "column": device_column, "ai_processed": True}

        except Exception as e:
            logger.error(f"Error in door mapping preparation: {e}")
            return no_update

    return no_update


# Door mapping callback
@callback(
    Output("door-mapping-modal-overlay", "className"),
    [Input("door-mapping-modal-trigger", "n_clicks"), Input("skip-door-mapping", "n_clicks")],
    [State("door-mapping-modal-data-trigger", "data")],
    prevent_initial_call=True,
)
def handle_door_mapping_buttons(open_clicks, skip_clicks, modal_data):
    """Handle door mapping and skip buttons with AI pre-processing"""
    ctx = callback_context
    if not ctx.triggered:
        return no_update

    trigger_id = ctx.triggered[0]["prop_id"].split(".")[0]

    if trigger_id == "skip-door-mapping":
        logger.info("Door mapping skipped by user")
        return "fixed inset-0 bg-black bg-opacity-80 z-50 flex items-center justify-center hidden"

    if trigger_id == "door-mapping-modal-trigger":
        if not modal_data or not modal_data.get("ai_processed"):
            logger.warning("AI mapping not completed yet")
            return no_update

        return "fixed inset-0 bg-black bg-opacity-80 z-50 flex items-center justify-center"

    return no_update


def create_error_modal(title, message):
    """Create a simple error modal"""
    return html.Div(
        [
            html.Div(
                [
                    html.Div(
                        [
                            html.H3(f"❌ {title}", className="text-lg font-semibold text-red-600 mb-3"),
                            html.P(message, className="text-gray-700 mb-4"),
                            html.Button(
                                "Close",
                                id="close-error-modal",
                                className="px-4 py-2 bg-gray-500 text-white rounded hover:bg-gray-600",
                            ),
                        ],
                        className="bg-white p-6 rounded-lg max-w-md",
                    )
                ],
                className="fixed inset-0 bg-black bg-opacity-50 z-50 flex items-center justify-center p-4",
            )
        ]
    )


def create_door_mapping_modal_with_data(devices, device_column):
    """Create door mapping modal populated with actual CSV data"""

    # Generate AI suggestions for each device
    device_rows = []
    for i, device_id in enumerate(devices):
        # AI-based attribute suggestions
        ai_attributes = generate_ai_door_attributes(device_id)

        device_rows.append(
            html.Tr(
                [
                    # Device ID
                    html.Td(
                        [
                            html.Div(device_id, className="font-medium text-gray-900"),
                            html.Div(f"Device #{i+1}", className="text-sm text-gray-500"),
                        ],
                        className="px-4 py-3",
                    ),
                    # Location/Floor
                    html.Td(
                        [
                            dcc.Input(
                                id=f"location-input-{i}",
                                value=ai_attributes["location"],
                                placeholder="Enter location...",
                                className="w-full px-2 py-1 border rounded text-sm",
                                persistence=True,
                            )
                        ],
                        className="px-4 py-3",
                    ),
                    # Door Type
                    html.Td(
                        [
                            dcc.Dropdown(
                                id=f"door-type-{i}",
                                options=[
                                    {"label": "🚪 Standard Entry", "value": "entry"},
                                    {"label": "🚪 Exit Only", "value": "exit"},
                                    {"label": "🛗 Elevator", "value": "elevator"},
                                    {"label": "🪜 Stairwell", "value": "stairwell"},
                                    {"label": "🚨 Fire Escape", "value": "fire_escape"},
                                    {"label": "🚪 Emergency", "value": "emergency"},
                                    {"label": "🏢 Office", "value": "office"},
                                    {"label": "🔧 Utility", "value": "utility"},
                                    {"label": "🅿️ Parking", "value": "parking"},
                                    {"label": "❓ Other", "value": "other"},
                                ],
                                value=ai_attributes["door_type"],
                                className="text-sm",
                                persistence=True,
                            )
                        ],
                        className="px-4 py-3",
                    ),
                    # Critical Status
                    html.Td(
                        [
                            html.Div(
                                [
                                    dcc.Checklist(
                                        id=f"critical-check-{i}",
                                        options=[{"label": "Critical", "value": "critical"}],
                                        value=["critical"] if ai_attributes["is_critical"] else [],
                                        className="text-sm",
                                        persistence=True,
                                    )
                                ],
                                className="flex items-center justify-center",
                            )
                        ],
                        className="px-4 py-3 text-center",
                    ),
                    # Security Level
                    html.Td(
                        [
                            html.Div(
                                [
                                    dcc.Slider(
                                        id=f"security-level-{i}",
                                        min=1,
                                        max=10,
                                        step=1,
                                        value=ai_attributes["security_level"],
                                        marks={1: "1", 5: "5", 10: "10"},
                                        tooltip={"placement": "bottom", "always_visible": True},
                                        className="w-full",
                                        persistence=True,
                                    )
                                ],
                                className="px-2",
                            )
                        ],
                        className="px-4 py-3",
                    ),
                    # AI Confidence
                    html.Td(
                        [
                            html.Div(
                                [
                                    html.Span(f"{ai_attributes['confidence']}%", className="text-sm font-medium"),
                                    html.Div("AI Confidence", className="text-xs text-gray-500"),
                                ],
                                className="text-center",
                            )
                        ],
                        className="px-4 py-3 text-center verify-column",
                    ),
                ],
                className="border-b hover:bg-gray-50",
                id=f"device-row-{i}",
            )
        )

    # Create the complete modal
    modal = html.Div(
        [
            # Modal overlay
            html.Div(
                [
                    # Modal container
                    html.Div(
                        [
                            # Modal header
                            html.Div(
                                [
                                    html.Div(
                                        [
                                            html.H2(
                                                "🏢 Door & Device Mapping",
                                                className="text-xl font-semibold text-gray-900",
                                            ),
                                            html.P(
                                                f"Configure attributes for {len(devices)} doors/devices from column '{device_column}'",
                                                className="text-sm text-gray-600 mt-1",
                                            ),
                                        ],
                                        className="flex-1",
                                    ),
                                    html.Button(
                                        "×",
                                        id="close-door-mapping-modal",
                                        className="text-gray-400 hover:text-gray-600 text-2xl font-bold",
                                    ),
                                ],
                                className="flex items-center justify-between p-6 border-b",
                            ),
                            # Modal body with scrollable table
                            html.Div(
                                [
                                    html.Div(
                                        [
                                            html.Table(
                                                [
                                                    # Table header
                                                    html.Thead(
                                                        [
                                                            html.Tr(
                                                                [
                                                                    html.Th(
                                                                        "Device ID",
                                                                        className="px-4 py-3 text-left text-xs font-medium text-gray-500 uppercase tracking-wider",
                                                                    ),
                                                                    html.Th(
                                                                        "Location/Floor",
                                                                        className="px-4 py-3 text-left text-xs font-medium text-gray-500 uppercase tracking-wider",
                                                                    ),
                                                                    html.Th(
                                                                        "Door Type",
                                                                        className="px-4 py-3 text-left text-xs font-medium text-gray-500 uppercase tracking-wider",
                                                                    ),
                                                                    html.Th(
                                                                        "Critical",
                                                                        className="px-4 py-3 text-center text-xs font-medium text-gray-500 uppercase tracking-wider",
                                                                    ),
                                                                    html.Th(
                                                                        "Security Level",
                                                                        className="px-4 py-3 text-center text-xs font-medium text-gray-500 uppercase tracking-wider",
                                                                    ),
                                                                    html.Th(
                                                                        "AI Confidence",
                                                                        className="px-4 py-3 text-center text-xs font-medium text-gray-500 uppercase tracking-wider verify-column",
                                                                    ),
                                                                ]
                                                            )
                                                        ],
                                                        className="bg-gray-50",
                                                    ),
                                                    # Table body
                                                    html.Tbody(
                                                        device_rows, className="bg-white divide-y divide-gray-200"
                                                    ),
                                                ],
                                                className="min-w-full divide-y divide-gray-200",
                                            )
                                        ],
                                        className="overflow-x-auto",
                                    )
                                ],
                                className="max-h-96 overflow-y-auto p-6",
                            ),
                            # Modal footer
                            html.Div(
                                [
                                    html.Div(
                                        [
                                            html.Span(
                                                f"{len(devices)} doors detected", className="text-sm text-gray-600"
                                            ),
                                            html.Span(
                                                "• Adjust settings and click Save",
                                                className="text-sm text-gray-500 ml-2",
                                            ),
                                        ]
                                    ),
                                    html.Div(
                                        [
                                            html.Button(
                                                "Reset to AI Suggestions",
                                                id="reset-door-mappings",
                                                className="px-4 py-2 bg-gray-500 text-white rounded hover:bg-gray-600 mr-3",
                                            ),
                                            html.Button(
                                                "Cancel",
                                                id="cancel-door-mapping",
                                                className="px-4 py-2 bg-gray-300 text-gray-700 rounded hover:bg-gray-400 mr-3",
                                            ),
                                            html.Button(
                                                "💾 Save Door Mappings",
                                                id="save-door-mappings",
                                                className="px-4 py-2 bg-blue-600 text-white rounded hover:bg-blue-700",
                                            ),
                                        ],
                                        className="flex",
                                    ),
                                ],
                                className="flex justify-between items-center p-6 border-t bg-gray-50",
                            ),
                        ],
                        className="bg-white rounded-lg max-w-6xl w-full max-h-screen overflow-hidden shadow-xl",
                    )
                ],
                className="fixed inset-0 bg-black bg-opacity-50 z-50 flex items-center justify-center p-4 overflow-auto",
            ),
            # Hidden store for door mappings
            dcc.Store(id="door-mappings-store", data={"devices": devices, "column": device_column}),
        ]
    )

    return modal


def generate_ai_door_attributes(device_id: str) -> Dict[str, Any]:
    """Generate AI suggestions for door attributes using the DeviceMapper"""
    try:
        mapper = DeviceMapper()
        device_data = [{'device_name': device_id}]
        result = mapper.analyze_devices(device_data, 'device_name')

        if result['success'] and result['device_mappings']:
            mapping = result['device_mappings'][0]
            return {
                'floor': mapping['suggested_floor'],
                'area': mapping['suggested_area'],
                'confidence': mapping['confidence'],
                'pattern': mapping['pattern_matched']
            }
        else:
            return {
                'floor': 1,
                'area': 'general',
                'confidence': 0.3,
                'pattern': 'default'
            }
    except Exception as e:
        logger.error(f"Error generating AI door attributes: {e}")
        return {
            'floor': 1,
            'area': 'general',
            'confidence': 0.3,
            'pattern': 'error'
        }


@callback(
    [
        Output("mapping-verified-status", "children", allow_duplicate=True),
        Output("door-mapping-modal-overlay", "className", allow_duplicate=True),
    ],
    [
        Input("save-door-mappings", "n_clicks"),
        Input("cancel-door-mapping", "n_clicks"),
        Input("close-door-mapping-modal", "n_clicks"),
    ],
    [State("door-mappings-store", "data"), State("processed-data-store", "data")],
    prevent_initial_call=True,
)
def handle_door_mapping_save(save_clicks, cancel_clicks, close_clicks, door_store, processed_data):
    """Handle saving door mapping configurations"""
    from dash.dash import no_update

    ctx = callback_context
    if not ctx.triggered:
        return no_update, no_update

    trigger_id = ctx.triggered[0]["prop_id"].split(".")[0]

    # Close modal on cancel or close
    hidden_class = "fixed inset-0 bg-black bg-opacity-80 z-50 flex items-center justify-center hidden"

    if trigger_id in ["cancel-door-mapping", "close-door-mapping-modal"]:
        return no_update, hidden_class

    # Save door mappings
    if trigger_id == "save-door-mappings" and save_clicks:
        try:
            if not door_store or not processed_data:
                error_msg = html.Div("❌ No door mapping data to save", className="alert alert-error")
                return error_msg, hidden_class

            devices = door_store.get("devices", [])
            session_id = processed_data.get("session_id")

            # In a real implementation, you would collect all the form values here
            # For now, we'll simulate saving the configuration

            # Save to AI plugin if available
            if session_id:
                try:
                    from plugins.ai_classification.plugin import AIClassificationPlugin

                    ai_plugin = AIClassificationPlugin()
                    ai_plugin.start()

                    # Store door mappings in session
                    door_mapping_data = {
                        "devices": devices,
                        "device_count": len(devices),
                        "mapping_completed": True,
                        "saved_at": datetime.now().isoformat(),
                    }


                    if ai_plugin.csv_repository is not None:
                        ai_plugin.csv_repository.update_session_data(
                            session_id, {"door_mappings": door_mapping_data}
                        )
                    else:
                        logger.warning("CSV repository not available to save door mappings")

                    logger.info(f"Door mappings saved for session {session_id}")
                except Exception as e:
                    logger.error(f"Failed to save door mappings: {e}")

            success_msg = html.Div(
                [
                    html.Div("✅ Door mappings saved successfully!", className="alert alert-success"),
                    html.Div(
                        [
                            html.H4("📋 Mapping Complete:", className="font-bold mt-3"),
                            html.Ul(
                                [
                                    html.Li(f"✅ {len(devices)} doors/devices configured"),
                                    html.Li("✅ Security levels assigned"),
                                    html.Li("✅ Critical status determined"),
                                    html.Li("✅ Door types classified"),
                                    html.Li("🎯 Ready for analytics and monitoring"),
                                ],
                                className="list-disc ml-6 mt-2",
                            ),
                        ],
                        className="mt-3 p-3 bg-green-50 border border-green-200 rounded",
                    ),
                    html.Div(
                        [
                            html.Button(
                                "📊 View Analytics Dashboard",
                                id="goto-analytics",
                                className="btn btn-primary mt-3 mr-2",
                            ),
                            html.Button(
                                "📤 Upload Another File", id="reset-upload", className="btn btn-secondary mt-3"
                            ),
                        ],
                        className="mt-4",
                    ),
                ]
            )

            return success_msg, hidden_class

        except Exception as e:
            logger.error(f"Error saving door mappings: {e}")
            error_msg = html.Div(f"❌ Error saving door mappings: {str(e)}", className="alert alert-error")
            return error_msg, hidden_class

    return no_update, no_update


@callback(
    [
        Output("column-mapping-modal", "style", allow_duplicate=True),
        Output("proceed-to-device-mapping", "style", allow_duplicate=True),
    ],
    [
        Input("proceed-to-device-btn", "n_clicks"),
        Input("revise-mapping-btn", "n_clicks"),
    ],
    [
        State("uploaded-file-store", "data"),
        State("processed-data-store", "data"),
    ],
    prevent_initial_call=True
)
def handle_presentation_actions(proceed_clicks, revise_clicks, file_store, processed_store):
    """Handle actions from the column data presentation"""

    ctx = callback_context
    if not ctx.triggered:
        raise PreventUpdate

    trigger_id = ctx.triggered[0]["prop_id"].split(".")[0]

    if trigger_id == "proceed-to-device-btn" and proceed_clicks:
        # Close modal and show device mapping
        return [
            {"display": "none"},  # Hide modal
            {"display": "block"}   # Show device mapping section
        ]

    elif trigger_id == "revise-mapping-btn" and revise_clicks:
        # Keep modal open, user can revise mapping
        return [
            {"display": "flex"},  # Keep modal open
            {"display": "none"}   # Hide device mapping
        ]

    raise PreventUpdate


@callback(Output("upload-info", "children"), [Input("processed-data-store", "data")], prevent_initial_call=True)
def show_debug_info(processed_data):
    """Show debug information about available columns"""
    if not processed_data or "data" not in processed_data:
        return ""

    csv_data = processed_data["data"]
    if not csv_data:
        return ""

    available_columns = list(csv_data[0].keys())
    ai_suggestions = processed_data.get("ai_suggestions", {})

    debug_info = html.Div(
        [
            html.Details(
                [
                    html.Summary("🔍 Debug: Available Columns", className="cursor-pointer text-sm text-gray-600"),
                    html.Div(
                        [
                            html.P(
                                f"Available columns: {', '.join(available_columns)}",
                                className="text-xs text-gray-500 mt-2",
                            ),
                            html.P(f"AI suggestions: {ai_suggestions}", className="text-xs text-gray-500"),
                            html.P(
                                f"Sample row: {dict(list(csv_data[0].items())[:3])}...",
                                className="text-xs text-gray-500",
                            ),
                        ],
                        className="mt-2 p-2 bg-gray-50 rounded text-xs",
                    ),
                ]
            )
        ],
        className="mt-2",
    )

    return debug_info


# Export the layout function
layout = create_dual_file_uploader

__all__ = [
    "create_dual_file_uploader",
    "layout",
    "render_column_mapping_panel",
    "handle_upload_workflow",
    "handle_door_mapping",
    "handle_door_mapping_save",
]<|MERGE_RESOLUTION|>--- conflicted
+++ resolved
@@ -904,21 +904,7 @@
 
     # Verify mapping using existing controller
     verification_result = upload_controller.verify_column_mapping(mapping, processed_store)
-<<<<<<< HEAD
-=======
-    if verification_result.get('success'):
-        ai_mapping = {}
-        if processed_store:
-            ai_mapping = processed_store.get('ai_suggestions', {})
-        logger.info(f"AI column mapping suggestions: {ai_mapping}")
-        logger.info(f"Confirmed column mapping: {mapping}")
-        ai_mapping_msg = html.Pre(
-            json.dumps(ai_mapping, indent=2),
-            className="text-xs bg-gray-100 p-2 rounded mt-2"
-        )
-    else:
-        ai_mapping_msg = html.Div()
->>>>>>> ec405351
+
 
     if not verification_result['success']:
         error_msg = html.Div(verification_result['error'], className="text-red-600")
@@ -927,7 +913,6 @@
             error_msg,
         ] + [no_update] * 11
 
-<<<<<<< HEAD
     # SUCCESS: Generate column data presentation
     try:
         # Extract data for presentation
@@ -940,13 +925,7 @@
             mapping=mapping,
             filename=filename
         )
-=======
-    success_msg = html.Div([
-        html.P("✅ Column mapping verified successfully!", className="text-green-600"),
-        html.P("Ready to proceed to device mapping.", className="text-blue-600"),
-        ai_mapping_msg,
-    ])
->>>>>>> ec405351
+
 
         # Success message with enhanced info
         success_msg = html.Div([
