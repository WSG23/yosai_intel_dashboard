--- conflicted
+++ resolved
@@ -226,7 +226,6 @@
         print(f"Error creating top doors chart: {e}")
         return None
 
-<<<<<<< HEAD
 
 def _create_numeric_summary_charts(numeric_summary: Dict[str, Dict[str, float]]) -> List[dbc.Col]:
     """Create charts for numeric column summaries"""
@@ -284,11 +283,6 @@
     return charts
 
 def _create_metric_card(title: str, value: str, color: str, small_text: bool = False) -> dbc.Col:
-=======
-def _create_metric_card(
-    title: str, value: str, color: str, small_text: bool = False
-) -> dbc.Col:
->>>>>>> 5e812a2d
     """Create a metric display card"""
     value_class = "h6" if small_text else "h4"
     heading = html.H6 if small_text else html.H4
